﻿using System;
using System.Net;
using System.Net.Sockets;
using System.Text;

namespace NetCoreServer
{
    /// <summary>
    /// UDP client is used to read/write data from/into the connected UDP server
    /// </summary>
    /// <remarks>Thread-safe</remarks>
    public class UdpClient : IDisposable
    {
        /// <summary>
        /// Initialize UDP client with a given server IP address and port number
        /// </summary>
        /// <param name="address">IP address</param>
        /// <param name="port">Port number</param>
        public UdpClient(IPAddress address, int port) : this(new IPEndPoint(address, port)) {}
        /// <summary>
        /// Initialize UDP client with a given server IP address and port number
        /// </summary>
        /// <param name="address">IP address</param>
        /// <param name="port">Port number</param>
        public UdpClient(string address, int port) : this(new IPEndPoint(IPAddress.Parse(address), port)) {}
        /// <summary>
        /// Initialize UDP client with a given DNS endpoint
        /// </summary>
        /// <param name="endpoint">DNS endpoint</param>
        public UdpClient(DnsEndPoint endpoint) : this(endpoint as EndPoint, endpoint.Host, endpoint.Port) {}
        /// <summary>
        /// Initialize UDP client with a given IP endpoint
        /// </summary>
        /// <param name="endpoint">IP endpoint</param>
        public UdpClient(IPEndPoint endpoint) : this(endpoint as EndPoint, endpoint.Address.ToString(), endpoint.Port) {}
        /// <summary>
        /// Initialize UDP client with a given endpoint, address and port
        /// </summary>
        /// <param name="endpoint">Endpoint</param>
        /// <param name="address">Server address</param>
        /// <param name="port">Server port</param>
        private UdpClient(EndPoint endpoint, string address, int port)
        {
            Id = Guid.NewGuid();
            Address = address;
            Port = port;
            Endpoint = endpoint;
        }

        /// <summary>
        /// Client Id
        /// </summary>
        public Guid Id { get; }

        /// <summary>
        /// UDP server address
        /// </summary>
        public string Address { get; }
        /// <summary>
        /// UDP server port
        /// </summary>
        public int Port { get; }
        /// <summary>
        /// Endpoint
        /// </summary>
        public EndPoint Endpoint { get; private set; }
        /// <summary>
        /// Socket
        /// </summary>
        public Socket Socket { get; private set; }

        /// <summary>
        /// Number of bytes pending sent by the client
        /// </summary>
        public long BytesPending { get; private set; }
        /// <summary>
        /// Number of bytes sending by the client
        /// </summary>
        public long BytesSending { get; private set; }
        /// <summary>
        /// Number of bytes sent by the client
        /// </summary>
        public long BytesSent { get; private set; }
        /// <summary>
        /// Number of bytes received by the client
        /// </summary>
        public long BytesReceived { get; private set; }
        /// <summary>
        /// Number of datagrams sent by the client
        /// </summary>
        public long DatagramsSent { get; private set; }
        /// <summary>
        /// Number of datagrams received by the client
        /// </summary>
        public long DatagramsReceived { get; private set; }

        /// <summary>
        /// Option: dual mode socket
        /// </summary>
        /// <remarks>
        /// Specifies whether the Socket is a dual-mode socket used for both IPv4 and IPv6.
        /// Will work only if socket is bound on IPv6 address.
        /// </remarks>
        public bool OptionDualMode { get; set; }
        /// <summary>
        /// Option: reuse address
        /// </summary>
        /// <remarks>
        /// This option will enable/disable SO_REUSEADDR if the OS support this feature
        /// </remarks>
        public bool OptionReuseAddress { get; set; }
        /// <summary>
        /// Option: enables a socket to be bound for exclusive access
        /// </summary>
        /// <remarks>
        /// This option will enable/disable SO_EXCLUSIVEADDRUSE if the OS support this feature
        /// </remarks>
        public bool OptionExclusiveAddressUse { get; set; }
        /// <summary>
        /// Option: bind the socket to the multicast UDP server
        /// </summary>
        public bool OptionMulticast { get; set; }
        /// <summary>
        /// Option: receive buffer limit
        /// </summary>
        public int OptionReceiveBufferLimit { get; set; } = 0;
        /// <summary>
        /// Option: receive buffer size
        /// </summary>
        public int OptionReceiveBufferSize { get; set; } = 8192;
        /// <summary>
        /// Option: send buffer limit
        /// </summary>
        public int OptionSendBufferLimit { get; set; } = 0;
        /// <summary>
        /// Option: send buffer size
        /// </summary>
        public int OptionSendBufferSize { get; set; } = 8192;

        #region Connect/Disconnect client

        /// <summary>
        /// Is the client connected?
        /// </summary>
        public bool IsConnected { get; private set; }

        /// <summary>
        /// Create a new socket object
        /// </summary>
        /// <remarks>
        /// Method may be override if you need to prepare some specific socket object in your implementation.
        /// </remarks>
        /// <returns>Socket object</returns>
        protected virtual Socket CreateSocket()
        {
            return new Socket(Endpoint.AddressFamily, SocketType.Dgram, ProtocolType.Udp);
        }

        /// <summary>
        /// Connect the client (synchronous)
        /// </summary>
        /// <returns>'true' if the client was successfully connected, 'false' if the client failed to connect</returns>
        public virtual bool Connect()
        {
            if (IsConnected)
                return false;

            // Setup buffers
            _receiveBuffer = new Buffer();
            _sendBuffer = new Buffer();

            // Setup event args
            _receiveEventArg = new SocketAsyncEventArgs();
            _receiveEventArg.Completed += OnAsyncCompleted;
            _sendEventArg = new SocketAsyncEventArgs();
            _sendEventArg.Completed += OnAsyncCompleted;

            // Create a new client socket
            Socket = CreateSocket();

            // Update the client socket disposed flag
            IsSocketDisposed = false;

            // Apply the option: reuse address
            Socket.SetSocketOption(SocketOptionLevel.Socket, SocketOptionName.ReuseAddress, OptionReuseAddress);
            // Apply the option: exclusive address use
            Socket.SetSocketOption(SocketOptionLevel.Socket, SocketOptionName.ExclusiveAddressUse, OptionExclusiveAddressUse);
            // Apply the option: dual mode (this option must be applied before recieving/sending)
            if (Socket.AddressFamily == AddressFamily.InterNetworkV6)
                Socket.DualMode = OptionDualMode;

            // Call the client connecting handler
            OnConnecting();

            try
            {
                // Bind the acceptor socket to the endpoint
                if (OptionMulticast)
                    Socket.Bind(Endpoint);
                else
                {
                    var endpoint = new IPEndPoint((Endpoint.AddressFamily == AddressFamily.InterNetworkV6) ? IPAddress.IPv6Any : IPAddress.Any, 0);
                    Socket.Bind(endpoint);
                }
            }
            catch (SocketException ex)
            {
                // Call the client error handler
                SendError(ex.SocketErrorCode);

                // Reset event args
                _receiveEventArg.Completed -= OnAsyncCompleted;
                _sendEventArg.Completed -= OnAsyncCompleted;

                // Call the client disconnecting handler
                OnDisconnecting();

                // Close the client socket
                Socket.Close();

                // Dispose the client socket
                Socket.Dispose();

                // Dispose event arguments
                _receiveEventArg.Dispose();
                _sendEventArg.Dispose();

                // Call the client disconnected handler
                OnDisconnected();

                return false;
            }

            // Prepare receive endpoint
            _receiveEndpoint = new IPEndPoint((Endpoint.AddressFamily == AddressFamily.InterNetworkV6) ? IPAddress.IPv6Any : IPAddress.Any, 0);

            // Prepare receive & send buffers
            _receiveBuffer.Reserve(OptionReceiveBufferSize);

            // Reset statistic
            BytesPending = 0;
            BytesSending = 0;
            BytesSent = 0;
            BytesReceived = 0;
            DatagramsSent = 0;
            DatagramsReceived = 0;

            // Update the connected flag
            IsConnected = true;

            // Call the client connected handler
            OnConnected();

            return true;
        }

        /// <summary>
        /// Disconnect the client (synchronous)
        /// </summary>
        /// <returns>'true' if the client was successfully disconnected, 'false' if the client is already disconnected</returns>
        public virtual bool Disconnect()
        {
            if (!IsConnected)
                return false;

            // Reset event args
            _receiveEventArg.Completed -= OnAsyncCompleted;
            _sendEventArg.Completed -= OnAsyncCompleted;

            // Call the client disconnecting handler
            OnDisconnecting();

            try
            {
                // Close the client socket
                Socket.Close();

                // Dispose the client socket
                Socket.Dispose();

                // Dispose event arguments
                _receiveEventArg.Dispose();
                _sendEventArg.Dispose();

                // Update the client socket disposed flag
                IsSocketDisposed = true;
            }
            catch (ObjectDisposedException) {}

            // Update the connected flag
            IsConnected = false;

            // Update sending/receiving flags
            _receiving = false;
            _sending = false;

            // Clear send/receive buffers
            ClearBuffers();

            // Call the client disconnected handler
            OnDisconnected();

            return true;
        }

        /// <summary>
        /// Reconnect the client (synchronous)
        /// </summary>
        /// <returns>'true' if the client was successfully reconnected, 'false' if the client is already reconnected</returns>
        public virtual bool Reconnect()
        {
            if (!Disconnect())
                return false;

            return Connect();
        }

        #endregion

        #region Multicast group

        /// <summary>
        /// Setup multicast: bind the socket to the multicast UDP server
        /// </summary>
        /// <param name="enable">Enable/disable multicast</param>
        public virtual void SetupMulticast(bool enable)
        {
            OptionReuseAddress = enable;
            OptionMulticast = enable;
        }

        /// <summary>
        /// Join multicast group with a given IP address (synchronous)
        /// </summary>
        /// <param name="address">IP address</param>
        public virtual void JoinMulticastGroup(IPAddress address)
        {
            if (Endpoint.AddressFamily == AddressFamily.InterNetworkV6)
                Socket.SetSocketOption(SocketOptionLevel.IPv6, SocketOptionName.AddMembership, new IPv6MulticastOption(address));
            else
                Socket.SetSocketOption(SocketOptionLevel.IP, SocketOptionName.AddMembership, new MulticastOption(address));

            // Call the client joined multicast group notification
            OnJoinedMulticastGroup(address);
        }
        /// <summary>
        /// Join multicast group with a given IP address (synchronous)
        /// </summary>
        /// <param name="address">IP address</param>
        public virtual void JoinMulticastGroup(string address) { JoinMulticastGroup(IPAddress.Parse(address)); }

        /// <summary>
        /// Leave multicast group with a given IP address (synchronous)
        /// </summary>
        /// <param name="address">IP address</param>
        public virtual void LeaveMulticastGroup(IPAddress address)
        {
            if (Endpoint.AddressFamily == AddressFamily.InterNetworkV6)
                Socket.SetSocketOption(SocketOptionLevel.IPv6, SocketOptionName.DropMembership, new IPv6MulticastOption(address));
            else
                Socket.SetSocketOption(SocketOptionLevel.IP, SocketOptionName.DropMembership, new MulticastOption(address));

            // Call the client left multicast group notification
            OnLeftMulticastGroup(address);
        }
        /// <summary>
        /// Leave multicast group with a given IP address (synchronous)
        /// </summary>
        /// <param name="address">IP address</param>
        public virtual void LeaveMulticastGroup(string address) { LeaveMulticastGroup(IPAddress.Parse(address)); }

        #endregion

        #region Send/Recieve data

        // Receive and send endpoints
        EndPoint _receiveEndpoint;
        EndPoint _sendEndpoint;
        // Receive buffer
        private bool _receiving;
        private Buffer _receiveBuffer;
        private SocketAsyncEventArgs _receiveEventArg;
        // Send buffer
        private bool _sending;
        private Buffer _sendBuffer;
        private SocketAsyncEventArgs _sendEventArg;

        /// <summary>
        /// Send datagram to the connected server (synchronous)
        /// </summary>
        /// <param name="buffer">Datagram buffer to send</param>
        /// <returns>Size of sent datagram</returns>
        public virtual long Send(byte[] buffer) => Send(buffer.AsSpan());

        /// <summary>
        /// Send datagram to the connected server (synchronous)
        /// </summary>
        /// <param name="buffer">Datagram buffer to send</param>
        /// <param name="offset">Datagram buffer offset</param>
        /// <param name="size">Datagram buffer size</param>
        /// <returns>Size of sent datagram</returns>
        public virtual long Send(byte[] buffer, long offset, long size) => Send(buffer.AsSpan((int)offset, (int)size));

        /// <summary>
        /// Send datagram to the connected server (synchronous)
        /// </summary>
        /// <param name="buffer">Datagram buffer to send as a span of bytes</param>
        /// <returns>Size of sent datagram</returns>
        public virtual long Send(ReadOnlySpan<byte> buffer) => Send(Endpoint, buffer);

        /// <summary>
        /// Send text to the connected server (synchronous)
        /// </summary>
        /// <param name="text">Text string to send</param>
        /// <returns>Size of sent datagram</returns>
        public virtual long Send(string text) => Send(Encoding.UTF8.GetBytes(text));

        /// <summary>
        /// Send text to the connected server (synchronous)
        /// </summary>
        /// <param name="text">Text to send as a span of characters</param>
        /// <returns>Size of sent datagram</returns>
        public virtual long Send(ReadOnlySpan<char> text) => Send(Encoding.UTF8.GetBytes(text.ToArray()));

        /// <summary>
        /// Send datagram to the given endpoint (synchronous)
        /// </summary>
        /// <param name="endpoint">Endpoint to send</param>
        /// <param name="buffer">Datagram buffer to send</param>
        /// <returns>Size of sent datagram</returns>
        public virtual long Send(EndPoint endpoint, byte[] buffer) => Send(endpoint, buffer.AsSpan());

        /// <summary>
        /// Send datagram to the given endpoint (synchronous)
        /// </summary>
        /// <param name="endpoint">Endpoint to send</param>
        /// <param name="buffer">Datagram buffer to send</param>
        /// <param name="offset">Datagram buffer offset</param>
        /// <param name="size">Datagram buffer size</param>
        /// <returns>Size of sent datagram</returns>
        public virtual long Send(EndPoint endpoint, byte[] buffer, long offset, long size) => Send(endpoint, buffer.AsSpan((int)offset, (int)size));

        /// <summary>
        /// Send datagram to the given endpoint (synchronous)
        /// </summary>
        /// <param name="endpoint">Endpoint to send</param>
        /// <param name="buffer">Datagram buffer to send as a span of bytes</param>
        /// <returns>Size of sent datagram</returns>
        public virtual long Send(EndPoint endpoint, ReadOnlySpan<byte> buffer)
        {
            if (!IsConnected)
                return 0;

            if (buffer.IsEmpty)
                return 0;

            try
            {
                // Sent datagram to the server
<<<<<<< HEAD
                int sent = Socket.SendTo(buffer.ToArray(), SocketFlags.None, endpoint);
=======
                long sent = Socket.SendTo(buffer, SocketFlags.None, endpoint);
>>>>>>> 6d0fef1b
                if (sent > 0)
                {
                    // Update statistic
                    DatagramsSent++;
                    BytesSent += sent;

                    // Call the datagram sent handler
                    OnSent(endpoint, sent);
                }

                return sent;
            }
            catch (ObjectDisposedException) { return 0; }
            catch (SocketException ex)
            {
                SendError(ex.SocketErrorCode);
                Disconnect();
                return 0;
            }
        }

        /// <summary>
        /// Send text to the given endpoint (synchronous)
        /// </summary>
        /// <param name="endpoint">Endpoint to send</param>
        /// <param name="text">Text string to send</param>
        /// <returns>Size of sent datagram</returns>
        public virtual long Send(EndPoint endpoint, string text) => Send(endpoint, Encoding.UTF8.GetBytes(text));

        /// <summary>
        /// Send text to the given endpoint (synchronous)
        /// </summary>
        /// <param name="endpoint">Endpoint to send</param>
        /// <param name="text">Text to send as a span of characters</param>
        /// <returns>Size of sent datagram</returns>
        public virtual long Send(EndPoint endpoint, ReadOnlySpan<char> text) => Send(endpoint, Encoding.UTF8.GetBytes(text.ToArray()));

        /// <summary>
        /// Send datagram to the connected server (asynchronous)
        /// </summary>
        /// <param name="buffer">Datagram buffer to send</param>
        /// <returns>'true' if the datagram was successfully sent, 'false' if the datagram was not sent</returns>
        public virtual bool SendAsync(byte[] buffer) => SendAsync(buffer.AsSpan());

        /// <summary>
        /// Send datagram to the connected server (asynchronous)
        /// </summary>
        /// <param name="buffer">Datagram buffer to send</param>
        /// <param name="offset">Datagram buffer offset</param>
        /// <param name="size">Datagram buffer size</param>
        /// <returns>'true' if the datagram was successfully sent, 'false' if the datagram was not sent</returns>
        public virtual bool SendAsync(byte[] buffer, long offset, long size) => SendAsync(buffer.AsSpan((int)offset, (int)size));

        /// <summary>
        /// Send datagram to the connected server (asynchronous)
        /// </summary>
        /// <param name="buffer">Datagram buffer to send as a span of bytes</param>
        /// <returns>'true' if the datagram was successfully sent, 'false' if the datagram was not sent</returns>
        public virtual bool SendAsync(ReadOnlySpan<byte> buffer) => SendAsync(Endpoint, buffer);

        /// <summary>
        /// Send text to the connected server (asynchronous)
        /// </summary>
        /// <param name="text">Text string to send</param>
        /// <returns>'true' if the text was successfully sent, 'false' if the text was not sent</returns>
        public virtual bool SendAsync(string text) => SendAsync(Encoding.UTF8.GetBytes(text));

        /// <summary>
        /// Send text to the connected server (asynchronous)
        /// </summary>
        /// <param name="text">Text to send as a span of characters</param>
        /// <returns>'true' if the text was successfully sent, 'false' if the text was not sent</returns>
        public virtual bool SendAsync(ReadOnlySpan<char> text) => SendAsync(Encoding.UTF8.GetBytes(text.ToArray()));

        /// <summary>
        /// Send datagram to the given endpoint (asynchronous)
        /// </summary>
        /// <param name="endpoint">Endpoint to send</param>
        /// <param name="buffer">Datagram buffer to send</param>
        /// <returns>'true' if the datagram was successfully sent, 'false' if the datagram was not sent</returns>
        public virtual bool SendAsync(EndPoint endpoint, byte[] buffer) => SendAsync(endpoint, buffer.AsSpan());

        /// <summary>
        /// Send datagram to the given endpoint (asynchronous)
        /// </summary>
        /// <param name="endpoint">Endpoint to send</param>
        /// <param name="buffer">Datagram buffer to send</param>
        /// <param name="offset">Datagram buffer offset</param>
        /// <param name="size">Datagram buffer size</param>
        /// <returns>'true' if the datagram was successfully sent, 'false' if the datagram was not sent</returns>
        public virtual bool SendAsync(EndPoint endpoint, byte[] buffer, long offset, long size) => SendAsync(endpoint, buffer.AsSpan((int)offset, (int)size));

        /// <summary>
        /// Send datagram to the given endpoint (asynchronous)
        /// </summary>
        /// <param name="endpoint">Endpoint to send</param>
        /// <param name="buffer">Datagram buffer to send as a span of bytes</param>
        /// <returns>'true' if the datagram was successfully sent, 'false' if the datagram was not sent</returns>
        public virtual bool SendAsync(EndPoint endpoint, ReadOnlySpan<byte> buffer)
        {
            if (_sending)
                return false;

            if (!IsConnected)
                return false;

            if (buffer.IsEmpty)
                return true;

            // Check the send buffer limit
            if (((_sendBuffer.Size + buffer.Length) > OptionSendBufferLimit) && (OptionSendBufferLimit > 0))
            {
                SendError(SocketError.NoBufferSpaceAvailable);
                return false;
            }

            // Fill the main send buffer
            _sendBuffer.Append(buffer);

            // Update statistic
            BytesSending = _sendBuffer.Size;

            // Update send endpoint
            _sendEndpoint = endpoint;

            // Try to send the main buffer
            TrySend();

            return true;
        }

        /// <summary>
        /// Send text to the given endpoint (asynchronous)
        /// </summary>
        /// <param name="endpoint">Endpoint to send</param>
        /// <param name="text">Text string to send</param>
        /// <returns>'true' if the text was successfully sent, 'false' if the text was not sent</returns>
        public virtual bool SendAsync(EndPoint endpoint, string text) => SendAsync(endpoint, Encoding.UTF8.GetBytes(text));

        /// <summary>
        /// Send text to the given endpoint (asynchronous)
        /// </summary>
        /// <param name="endpoint">Endpoint to send</param>
        /// <param name="text">Text to send as a span of characters</param>
        /// <returns>'true' if the text was successfully sent, 'false' if the text was not sent</returns>
        public virtual bool SendAsync(EndPoint endpoint, ReadOnlySpan<char> text) => SendAsync(endpoint, Encoding.UTF8.GetBytes(text.ToArray()));

        /// <summary>
        /// Receive a new datagram from the given endpoint (synchronous)
        /// </summary>
        /// <param name="endpoint">Endpoint to receive from</param>
        /// <param name="buffer">Datagram buffer to receive</param>
        /// <returns>Size of received datagram</returns>
        public virtual long Receive(ref EndPoint endpoint, byte[] buffer) { return Receive(ref endpoint, buffer, 0, buffer.Length); }

        /// <summary>
        /// Receive a new datagram from the given endpoint (synchronous)
        /// </summary>
        /// <param name="endpoint">Endpoint to receive from</param>
        /// <param name="buffer">Datagram buffer to receive</param>
        /// <param name="offset">Datagram buffer offset</param>
        /// <param name="size">Datagram buffer size</param>
        /// <returns>Size of received datagram</returns>
        public virtual long Receive(ref EndPoint endpoint, byte[] buffer, long offset, long size)
        {
            if (!IsConnected)
                return 0;

            if (size == 0)
                return 0;

            try
            {
                // Receive datagram from the server
                long received = Socket.ReceiveFrom(buffer, (int)offset, (int)size, SocketFlags.None, ref endpoint);

                // Update statistic
                DatagramsReceived++;
                BytesReceived += received;

                // Call the datagram received handler
                OnReceived(endpoint, buffer, offset, size);

                return received;
            }
            catch (ObjectDisposedException) { return 0; }
            catch (SocketException ex)
            {
                SendError(ex.SocketErrorCode);
                Disconnect();
                return 0;
            }
        }

        /// <summary>
        /// Receive text from the given endpoint (synchronous)
        /// </summary>
        /// <param name="endpoint">Endpoint to receive from</param>
        /// <param name="size">Text size to receive</param>
        /// <returns>Received text</returns>
        public virtual string Receive(ref EndPoint endpoint, long size)
        {
            var buffer = new byte[size];
            var length = Receive(ref endpoint, buffer);
            return Encoding.UTF8.GetString(buffer, 0, (int)length);
        }

        /// <summary>
        /// Receive datagram from the server (asynchronous)
        /// </summary>
        public virtual void ReceiveAsync()
        {
            // Try to receive datagram
            TryReceive();
        }

        /// <summary>
        /// Try to receive new data
        /// </summary>
        private void TryReceive()
        {
            if (_receiving)
                return;

            if (!IsConnected)
                return;

            try
            {
                // Async receive with the receive handler
                _receiving = true;
                _receiveEventArg.RemoteEndPoint = _receiveEndpoint;
                _receiveEventArg.SetBuffer(_receiveBuffer.Data, 0, (int)_receiveBuffer.Capacity);
                if (!Socket.ReceiveFromAsync(_receiveEventArg))
                    ProcessReceiveFrom(_receiveEventArg);
            }
            catch (ObjectDisposedException) {}
        }

        /// <summary>
        /// Try to send pending data
        /// </summary>
        private void TrySend()
        {
            if (_sending)
                return;

            if (!IsConnected)
                return;

            try
            {
                // Async write with the write handler
                _sending = true;
                _sendEventArg.RemoteEndPoint = _sendEndpoint;
                _sendEventArg.SetBuffer(_sendBuffer.Data, 0, (int)(_sendBuffer.Size));
                if (!Socket.SendToAsync(_sendEventArg))
                    ProcessSendTo(_sendEventArg);
            }
            catch (ObjectDisposedException) {}
        }

        /// <summary>
        /// Clear send/receive buffers
        /// </summary>
        private void ClearBuffers()
        {
            // Clear send buffers
            _sendBuffer.Clear();

            // Update statistic
            BytesPending = 0;
            BytesSending = 0;
        }

        #endregion

        #region IO processing

        /// <summary>
        /// This method is called whenever a receive or send operation is completed on a socket
        /// </summary>
        private void OnAsyncCompleted(object sender, SocketAsyncEventArgs e)
        {
            if (IsSocketDisposed)
                return;

            // Determine which type of operation just completed and call the associated handler
            switch (e.LastOperation)
            {
                case SocketAsyncOperation.ReceiveFrom:
                    ProcessReceiveFrom(e);
                    break;
                case SocketAsyncOperation.SendTo:
                    ProcessSendTo(e);
                    break;
                default:
                    throw new ArgumentException("The last operation completed on the socket was not a receive or send");
            }

        }

        /// <summary>
        /// This method is invoked when an asynchronous receive from operation completes
        /// </summary>
        private void ProcessReceiveFrom(SocketAsyncEventArgs e)
        {
            _receiving = false;

            if (!IsConnected)
                return;

            // Disconnect on error
            if (e.SocketError != SocketError.Success)
            {
                SendError(e.SocketError);
                Disconnect();
                return;
            }

            // Received some data from the server
            long size = e.BytesTransferred;

            // Update statistic
            DatagramsReceived++;
            BytesReceived += size;

            // Call the datagram received handler
            OnReceived(e.RemoteEndPoint, _receiveBuffer.Data, 0, size);

            // If the receive buffer is full increase its size
            if (_receiveBuffer.Capacity == size)
            {
                // Check the receive buffer limit
                if (((2 * size) > OptionReceiveBufferLimit) && (OptionReceiveBufferLimit > 0))
                {
                    SendError(SocketError.NoBufferSpaceAvailable);
                    Disconnect();
                    return;
                }

                _receiveBuffer.Reserve(2 * size);
            }
        }

        /// <summary>
        /// This method is invoked when an asynchronous send to operation completes
        /// </summary>
        private void ProcessSendTo(SocketAsyncEventArgs e)
        {
            _sending = false;

            if (!IsConnected)
                return;

            // Disconnect on error
            if (e.SocketError != SocketError.Success)
            {
                SendError(e.SocketError);
                Disconnect();
                return;
            }

            long sent = e.BytesTransferred;

            // Send some data to the server
            if (sent > 0)
            {
                // Update statistic
                BytesSending = 0;
                BytesSent += sent;

                // Clear the send buffer
                _sendBuffer.Clear();

                // Call the buffer sent handler
                OnSent(_sendEndpoint, sent);
            }
        }

        #endregion

        #region Session handlers

        /// <summary>
        /// Handle client connecting notification
        /// </summary>
        protected virtual void OnConnecting() {}
        /// <summary>
        /// Handle client connected notification
        /// </summary>
        protected virtual void OnConnected() {}
        /// <summary>
        /// Handle client disconnecting notification
        /// </summary>
        protected virtual void OnDisconnecting() {}
        /// <summary>
        /// Handle client disconnected notification
        /// </summary>
        protected virtual void OnDisconnected() {}

        /// <summary>
        /// Handle client joined multicast group notification
        /// </summary>
        /// <param name="address">IP address</param>
        protected virtual void OnJoinedMulticastGroup(IPAddress address) {}
        /// <summary>
        /// Handle client left multicast group notification
        /// </summary>
        /// <param name="address">IP address</param>
        protected virtual void OnLeftMulticastGroup(IPAddress address) {}

        /// <summary>
        /// Handle datagram received notification
        /// </summary>
        /// <param name="endpoint">Received endpoint</param>
        /// <param name="buffer">Received datagram buffer</param>
        /// <param name="offset">Received datagram buffer offset</param>
        /// <param name="size">Received datagram buffer size</param>
        /// <remarks>
        /// Notification is called when another datagram was received from some endpoint
        /// </remarks>
        protected virtual void OnReceived(EndPoint endpoint, byte[] buffer, long offset, long size) {}
        /// <summary>
        /// Handle datagram sent notification
        /// </summary>
        /// <param name="endpoint">Endpoint of sent datagram</param>
        /// <param name="sent">Size of sent datagram buffer</param>
        /// <remarks>
        /// Notification is called when a datagram was sent to the server.
        /// This handler could be used to send another datagram to the server for instance when the pending size is zero.
        /// </remarks>
        protected virtual void OnSent(EndPoint endpoint, long sent) {}

        /// <summary>
        /// Handle error notification
        /// </summary>
        /// <param name="error">Socket error code</param>
        protected virtual void OnError(SocketError error) {}

        #endregion

        #region Error handling

        /// <summary>
        /// Send error notification
        /// </summary>
        /// <param name="error">Socket error code</param>
        private void SendError(SocketError error)
        {
            // Skip disconnect errors
            if ((error == SocketError.ConnectionAborted) ||
                (error == SocketError.ConnectionRefused) ||
                (error == SocketError.ConnectionReset) ||
                (error == SocketError.OperationAborted) ||
                (error == SocketError.Shutdown))
                return;

            OnError(error);
        }

        #endregion

        #region IDisposable implementation

        /// <summary>
        /// Disposed flag
        /// </summary>
        public bool IsDisposed { get; private set; }

        /// <summary>
        /// Client socket disposed flag
        /// </summary>
        public bool IsSocketDisposed { get; private set; } = true;

        // Implement IDisposable.
        public void Dispose()
        {
            Dispose(true);
            GC.SuppressFinalize(this);
        }

        protected virtual void Dispose(bool disposingManagedResources)
        {
            // The idea here is that Dispose(Boolean) knows whether it is
            // being called to do explicit cleanup (the Boolean is true)
            // versus being called due to a garbage collection (the Boolean
            // is false). This distinction is useful because, when being
            // disposed explicitly, the Dispose(Boolean) method can safely
            // execute code using reference type fields that refer to other
            // objects knowing for sure that these other objects have not been
            // finalized or disposed of yet. When the Boolean is false,
            // the Dispose(Boolean) method should not execute code that
            // refer to reference type fields because those objects may
            // have already been finalized."

            if (!IsDisposed)
            {
                if (disposingManagedResources)
                {
                    // Dispose managed resources here...
                    Disconnect();
                }

                // Dispose unmanaged resources here...

                // Set large fields to null here...

                // Mark as disposed.
                IsDisposed = true;
            }
        }

        #endregion
    }
}<|MERGE_RESOLUTION|>--- conflicted
+++ resolved
@@ -457,11 +457,11 @@
             try
             {
                 // Sent datagram to the server
-<<<<<<< HEAD
-                int sent = Socket.SendTo(buffer.ToArray(), SocketFlags.None, endpoint);
-=======
+#if NET6_0_OR_GREATER
                 long sent = Socket.SendTo(buffer, SocketFlags.None, endpoint);
->>>>>>> 6d0fef1b
+#else
+                long sent = Socket.SendTo(buffer.ToArray(), SocketFlags.None, endpoint);
+#endif
                 if (sent > 0)
                 {
                     // Update statistic
